import argparse
import datetime
import json
import os
import time
import tqdm


def main(args, hparams):

    # Create strategy for distributed training
    strategy = tf.distribute.MirroredStrategy()
    print(f'{datetime.datetime.now()}: [*] Number of devices: {strategy.num_replicas_in_sync}')

    # Load dataset
    BATCH_SIZE_PER_REPLICA = args.batch_size
    GLOBAL_BATCH_SIZE = BATCH_SIZE_PER_REPLICA * strategy.num_replicas_in_sync
    train_dataset, tokenizer = get_mscoco_dataset(args.data_root, args.vocab_root, batch_size=GLOBAL_BATCH_SIZE)
    train_dist_dataset = strategy.experimental_distribute_dataset(train_dataset)

    # Define computational graph in a Strategy wrapper
    with strategy.scope():

        # Define learning rate scheduler
        learning_rate = args.init_lr if args.init_lr is not None else \
            CustomSchedule(hparams['d_model'], warmup_steps=len(train_dataset) // 2)

        # Create Adam Optimiser
        optimizer = tf.keras.optimizers.Adam(
            learning_rate=learning_rate, beta_1=0.9, beta_2=0.98, epsilon=1e-9)

        # Create TF Sparse Categorical Crossentropy Loss Object
        loss_object = tf.keras.losses.SparseCategoricalCrossentropy(
            from_logits=True, reduction='none')

        # Loss Function
        def loss_function(real, pred):
            mask = tf.math.logical_not(tf.math.equal(real, 0))
            loss_ = loss_object(real, pred)

            mask = tf.cast(mask, dtype=loss_.dtype)
            loss_ *= mask

            return tf.reduce_sum(loss_) / tf.reduce_sum(mask)

        # Define Loss and Accuracy metrics
        train_loss = tf.keras.metrics.Mean(name='train_loss')
        train_accuracy = tf.keras.metrics.SparseCategoricalAccuracy(
            name='train_accuracy')

        # Define Model
        target_vocab_size = tokenizer.get_vocab_size()
        transformer = Transformer(hparams['n_layer'], hparams['d_model'],
                                  hparams['n_head'], hparams['dff'],
                                  target_vocab_size=target_vocab_size,
                                  rate=hparams['dropout_rate'],
                                  input_shape=(hparams['img_x'], hparams['img_y'], hparams['img_ch']))

        # Model Checkpointing
        ckpt = tf.train.Checkpoint(transformer=transformer,
                                   optimizer=optimizer)
        checkpoint_path = os.path.join('checkpoints', args.model_name)
        ckpt_manager = tf.train.CheckpointManager(ckpt, checkpoint_path, max_to_keep=args.max_ckpt)
        print(f'{datetime.datetime.now()}: [*] Saving {args.max_ckpt} checkpoints')

        # If resume and checkpoint exists, restore the latest checkpoint.
        init_epoch = 0
        if args.resume:
            if ckpt_manager.latest_checkpoint:
                ckpt.restore(ckpt_manager.latest_checkpoint)
                init_epoch = ckpt.save_counter.numpy()
                print(f'{datetime.datetime.now()}: [*] Restoring Checkpoint: {ckpt_manager.latest_checkpoint}')
            else:
                print(f'{datetime.datetime.now()}: [*] Checkpoint not found. Skipping.')


    def train_step(inp, tar):
        tar_inp = tar[:, :-1]
        tar_real = tar[:, 1:]

        combined_mask = create_target_masks(tar_inp)

        with tf.GradientTape() as tape:
            predictions, _ = transformer(inp,
                                         tar_inp,
                                         True,
                                         combined_mask,
                                         None)
            loss = loss_function(tar_real, predictions)

        gradients = tape.gradient(loss, transformer.trainable_variables)
        optimizer.apply_gradients(zip(gradients, transformer.trainable_variables))

        train_loss(loss)
        train_accuracy(tar_real, predictions)

    @tf.function()
    def distributed_train_step(inp, tar):
        strategy.run(train_step, args=(inp, tar))

    print(f'{datetime.datetime.now()}:', '='*20, 'BEGIN TRAINING', '='*20)
    for epoch in range(init_epoch, init_epoch + args.n_epochs):

        print(f'{datetime.datetime.now()}: [*] Training: Epoch {epoch} of {init_epoch + args.n_epochs}...')
        start = time.time()

        # Reset Loss and Accuracy Metrics
        train_loss.reset_states()
        train_accuracy.reset_states()

        # Main Train Step
        t = tqdm.tqdm(enumerate(train_dist_dataset), total=len(train_dataset))
        t_start = datetime.datetime.now()
        for (batch, (inp, tar)) in t:
            distributed_train_step(inp, tar)
            t.set_description(f'{t_start}: Loss {train_loss.result():.4f} Accuracy {train_accuracy.result():.4f}')

        # Save Checkpoint
        ckpt_save_path = ckpt_manager.save()

        # Print Epoch Summary
        print(f'{datetime.datetime.now()}: '
              f'Saving checkpoint for epoch {epoch} at {ckpt_save_path}')
        print(f'{datetime.datetime.now()}: '
              f'Epoch {epoch} Loss {train_loss.result():.4f} Accuracy {train_accuracy.result():.4f}')
        print(f'{datetime.datetime.now()}: '
              f'Time taken for epoch: {time.time() - start} secs\n')

    print(f'{datetime.datetime.now()}:', '='*20, 'TRAINING COMPLETE', '='*20)


if __name__ == '__main__':

    parser = argparse.ArgumentParser()
    parser.add_argument('--vocab_root', default='preprocessing/mscoco')
    parser.add_argument('--data_root', default='/data/datasets/MS-COCO/2017/')
    parser.add_argument('--model_name', default='coco_train0')
    parser.add_argument('--model_params', default='model/hparams.json')
    parser.add_argument('--n_epochs', default=20)
    parser.add_argument('--init_lr', default=1e-4)
    parser.add_argument('--batch_size', default=16)
    parser.add_argument('--resume', default=True)
    parser.add_argument('--seed', default=42)
    parser.add_argument('--max_ckpt', default=5)
    parser.add_argument('--debug_level', default='3')
    parser.add_argument('--gpu', help='comma separated list of GPU(s) to use.', default='0,1')
    parser.add_argument('--n_threads_intra_op', type=int, default=None)
    parser.add_argument('--n_threads_inter_op', type=int, default=None)
    args = parser.parse_args()

    # 0 = all messages are logged (default behavior)
    # 1 = INFO messages are not printed
    # 2 = INFO and WARNING messages are not printed
    # 3 = INFO, WARNING, and ERROR messages are not printed
    os.environ['TF_CPP_MIN_LOG_LEVEL'] = args.debug_level

    # Set available GPUs
    os.environ['CUDA_DEVICE_ORDER'] = 'PCI_BUS_ID'  # see issue #152
    os.environ['CUDA_VISIBLE_DEVICES'] = args.gpu
    args.nGPU = 0 if len(args.gpu) == 0 else len(args.gpu.split(','))
    print(f'{datetime.datetime.now()}: [*] Using GPU(s): {args.gpu}')

    # Import Tensorflow AFTER setting environment variables
    # ISSUE: https://github.com/tensorflow/tensorflow/issues/31870
    import tensorflow as tf
<<<<<<< HEAD
    from datasets.mscoco import get_mscoco_dataset
=======
    from datasets.mimic import get_mimic_dataset
>>>>>>> cc3c2da1
    from model.transformer import Transformer, default_hparams
    from model.utils import create_target_masks
    from model.lr_scheduler import CustomSchedule

    # Set Tensorflow 2.0 logging level
    error_level = {'0': 'DEBUG', '1': 'INFO', '2': 'WARN', '3': 'ERROR'}
    tf.get_logger().setLevel(error_level[args.debug_level])
    print(f'{datetime.datetime.now()}: [*] Setting Tensorflow Global Logging Level: {error_level[args.debug_level]}')

    # Set available CPU Threads
    tf.config.threading.set_intra_op_parallelism_threads(args.n_threads_intra_op)
    tf.config.threading.set_inter_op_parallelism_threads(args.n_threads_inter_op)
    print(f'{datetime.datetime.now()}: [*] Intra op parallelism threads: {args.n_threads_intra_op}')
    print(f'{datetime.datetime.now()}: [*] Inter op parallelism threads: {args.n_threads_intra_op}')

    # Load mode default hyperparameters and update from file if exist
    hparams = default_hparams()
    if args.model_params:
        with open(args.model_params) as json_file:
            hparams_from_file = json.load(json_file)
            hparams.update((k, hparams_from_file[k])
                           for k in set(hparams_from_file).intersection(hparams))
    print(f'{datetime.datetime.now()}: [*] Model Parameters: {hparams}')

    # Set tensorflow random seed
    tf.random.set_seed(args.seed)

    # Run main training sequence
    main(args=args, hparams=hparams)<|MERGE_RESOLUTION|>--- conflicted
+++ resolved
@@ -21,13 +21,9 @@
     # Define computational graph in a Strategy wrapper
     with strategy.scope():
 
-        # Define learning rate scheduler
-        learning_rate = args.init_lr if args.init_lr is not None else \
-            CustomSchedule(hparams['d_model'], warmup_steps=len(train_dataset) // 2)
-
         # Create Adam Optimiser
         optimizer = tf.keras.optimizers.Adam(
-            learning_rate=learning_rate, beta_1=0.9, beta_2=0.98, epsilon=1e-9)
+            learning_rate=args.init_lr, beta_1=0.9, beta_2=0.98, epsilon=1e-9)
 
         # Create TF Sparse Categorical Crossentropy Loss Object
         loss_object = tf.keras.losses.SparseCategoricalCrossentropy(
@@ -163,11 +159,7 @@
     # Import Tensorflow AFTER setting environment variables
     # ISSUE: https://github.com/tensorflow/tensorflow/issues/31870
     import tensorflow as tf
-<<<<<<< HEAD
     from datasets.mscoco import get_mscoco_dataset
-=======
-    from datasets.mimic import get_mimic_dataset
->>>>>>> cc3c2da1
     from model.transformer import Transformer, default_hparams
     from model.utils import create_target_masks
     from model.lr_scheduler import CustomSchedule
