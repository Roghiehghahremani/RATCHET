--- conflicted
+++ resolved
@@ -20,16 +20,13 @@
 
     # Define computational graph in a Strategy wrapper
     with strategy.scope():
-<<<<<<< HEAD
-=======
         # Define learning rate scheduler
         learning_rate = args.init_lr if args.init_lr is not None else \
             CustomSchedule(hparams['d_model'], warmup_steps=len(train_dataset) // 2)
->>>>>>> e714e3e4
 
         # Create Adam Optimiser
         optimizer = tf.keras.optimizers.Adam(
-            learning_rate=args.init_lr, beta_1=0.9, beta_2=0.98, epsilon=1e-9)
+            learning_rate=learning_rate, beta_1=0.9, beta_2=0.98, epsilon=1e-9)
 
         # Create TF Sparse Categorical Crossentropy Loss Object
         loss_object = tf.keras.losses.SparseCategoricalCrossentropy(
